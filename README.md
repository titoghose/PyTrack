--- conflicted
+++ resolved
@@ -1,10 +1,7 @@
 [![Documentation Status](https://readthedocs.org/projects/pytrack-ntu/badge/?version=latest)](https://pytrack-ntu.readthedocs.io/en/latest/?badge=latest)
 [![Build Status](https://travis-ci.org/titoghose/PyTrack.svg?branch=master)](https://travis-ci.org/titoghose/PyTrack)
 [![codecov](https://codecov.io/gh/titoghose/PyTrack/branch/master/graph/badge.svg)](https://codecov.io/gh/titoghose/PyTrack)
-<<<<<<< HEAD
-=======
 [![Documentation Status](https://readthedocs.org/projects/pytrack-ntu/badge/?style=flat-square)](https://pytrack-ntu.readthedocs.io/en/latest/?badge=latest)
->>>>>>> b1a9b3e8
 
 # PyTrack
 
@@ -35,19 +32,24 @@
 6. Microsaccade main sequence plot
 
 # Table of Contents
-1. [Documentation](#documentation)
-2. [Installation](#installation)
-3. [Sample Data](#sample-data)
-4. [Using PyTrack](#using-pytrack)
-    1. [Setup](#setup)
-    2. [Running PyTrack](#running-pytrack)
-5. [Advanced Functionality](#advanced-functionality)
-    1. [Statistical Tests](#statistical-tests)
-    2. [Accessing extracted features as a dictionary](#accessing-extracted-features-as-a-dictionary)
-    3. [Using PyTrack in Stand-alone mode](#using-pytrack-in-stand-alone-mode)
-6. [Authors](#authors)
-7. [License](#license)
-8. [Acknowledgments](#acknowledgments)
+- [PyTrack](#PyTrack)
+  - [Feature Extraction](#Feature-Extraction)
+  - [Statistical Analysis](#Statistical-Analysis)
+  - [Visualization](#Visualization)
+- [Table of Contents](#Table-of-Contents)
+- [Documentation](#Documentation)
+- [Installation](#Installation)
+- [Sample Data](#Sample-Data)
+- [Using PyTrack](#Using-PyTrack)
+  - [Setup](#Setup)
+  - [Running PyTrack](#Running-PyTrack)
+- [Advanced Functionality](#Advanced-Functionality)
+  - [Statistical Tests](#Statistical-Tests)
+  - [Accessing extracted features as a dictionary](#Accessing-extracted-features-as-a-dictionary)
+  - [Using PyTrack in Stand-alone mode](#Using-PyTrack-in-Stand-alone-mode)
+- [Authors](#Authors)
+- [License](#License)
+- [Acknowledgments](#Acknowledgments)
 
 # Documentation
 The detailed documentation for the methods and classes of PyTrack can be found [here](https://pytrack-ntu.readthedocs.io/en/latest/)
@@ -182,6 +184,9 @@
     ```python
     from PyTrack.formatBridge import generateCompatibleFormat
 
+    # For windows the path will look like 
+    #    a. exp_path="complete\\path\\to\\NTU_Experiment"
+    # or b. exp_path=r"complete\path\to\NTU_Experiment"
     generateCompatibleFormat(exp_path="complete/path/to/NTU_Experiment",
                             device="eyelink",
                             stim_list_mode='NA',
@@ -374,11 +379,7 @@
 
 # Acknowledgments
 
-<<<<<<< HEAD
-* We would like to thank [Dr.Dominique Makowski](https://dominiquemakowski.github.io/) for helping us develop this toolkit.
-=======
 * We would like to thank [Dr. Dominique Makowski](https://dominiquemakowski.github.io/) for helping us develop this toolkit.
->>>>>>> b1a9b3e8
 
 * The formatsBridge module was adapted from the work done by [Edwin Dalmaijer](https://github.com/esdalmaijer) in [PyGazeAnalyser](https://github.com/esdalmaijer/PyGazeAnalyser/).
 
