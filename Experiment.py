--- conflicted
+++ resolved
@@ -168,11 +168,6 @@
 
 					# Fits the model with the interaction term
 					# This will also automatically include the main effects for each factor
-<<<<<<< HEAD
-					
-
-				model_statement = meta + ' ~ C(stimuli_type)*C(individual_type)' 
-=======
 
 				# Compute the two-way mixed-design ANOVA
 				aov = pg.mixed_anova(dv=meta, within='stimuli_type', between='individual_type', subject = 'subject', data=data)
@@ -188,8 +183,6 @@
 				2 way ANOVA:
 				
 				model_statement = meta + ' ~ C(stimuli_type)+C(individual_type)' 
->>>>>>> fa8535cf
-
 
 				model = ols(model_statement, data).fit()
 
