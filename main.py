--- conflicted
+++ resolved
@@ -3,11 +3,7 @@
 
 print("Start")
 a = datetime.now()
-<<<<<<< HEAD
 exp = Experiment("Exp1", "trial_data.json", ["EyeTracker", "EEG"], manual_eeg=True)
-=======
-exp = Experiment("Exp1", "trial_data_copy.json", ["EyeTracker", "EEG"])
->>>>>>> 517327b9
 
 exp.analyse(standardise_flag = False)
 
