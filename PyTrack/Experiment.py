# -*- coding: utf-8 -*-

import os
import json
import tkinter as tk
from functools import partial
import csv

import numpy as np
import pandas as pd
import pingouin as pg
import statsmodels.api as sm
from statsmodels.formula.api import ols
import matplotlib.pyplot as plt
from sqlalchemy import create_engine
<<<<<<< HEAD
from matplotlib.widgets import RectangleSelector, PolygonSelector, EllipseSelector
=======
from matplotlib.widgets import RectangleSelector
from scipy import stats
>>>>>>> 4555c4d6

from Sensor import Sensor
from Subject import Subject


class Visualize:

	def __init__(self, master, subjects, exp):
		self.exp = exp
		master.title("PyTrack Visualization")
		self.root = master
		self.v = tk.IntVar()
		self.subjects = subjects

		self.master_frame = tk.Frame(self.root, height=30, width=70)
		self.sub_frame = tk.Frame(self.master_frame, height=30, width=70)
		self.sub_frame.grid_propagate(False)
		self.text = tk.Text(self.sub_frame, width=50)

		self.submit_frame = tk.Frame(self.root, width=70)
		func = partial(self.button_click)
		self.submit_btn = tk.Button(self.submit_frame, text="Visualize", command=func)
		self.submit_btn.pack()

		viz_type_frame = tk.Frame(self.root, width=70)
		tk.Radiobutton(viz_type_frame, text="Group Visualization", padx=20, variable=self.v, value=1, command=self.subFrameSetup).pack(side="left", anchor=tk.W)
		tk.Radiobutton(viz_type_frame, text="Individual Visualization", padx=20, variable=self.v, value=2, command=self.subFrameSetup).pack(side="right", anchor=tk.W)
		viz_type_frame.pack(side="top", fill="both", expand=True)

		self.master_frame.pack()
		# self.subFrameSetup()

	def subFrameSetup(self):

		self.sub_frame.destroy()
		self.submit_frame.pack_forget()

		if self.v.get() == 1:

			self.sub_frame = tk.Frame(self.master_frame, height=30, width=70)
			self.sub_frame.grid_propagate(False)
			self.text = tk.Text(self.sub_frame, width=50)

			self.chk_bt_var = [tk.IntVar() for i in range(len(self.subjects))]

			for i, sub in enumerate(self.subjects):
				func = partial(self.button_click, sub)
				chk_bt = tk.Checkbutton(self.sub_frame, text=sub.name, variable=self.chk_bt_var[i], onvalue=1, offvalue=0)
				self.text.window_create(tk.END, window=chk_bt)
				self.text.insert(tk.END, "\n")

			self.submit_frame.pack(side="bottom", fill="both", expand=True)

		else:

			self.sub_frame = tk.Frame(self.master_frame, height=30, width=70)
			self.sub_frame.grid_propagate(False)
			self.text = tk.Text(self.sub_frame, width=50)

			for i, sub in enumerate(self.subjects):
				func = partial(self.button_click, sub)
				bt = tk.Button(self.sub_frame, width=30, text=sub.name, command=func)
				self.text.window_create(tk.END, window=bt)
				self.text.insert(tk.END, "\n")

		vsb = tk.Scrollbar(self.sub_frame, orient="vertical")
		vsb.config(command=self.text.yview)

		self.text.configure(yscrollcommand=vsb.set)

		self.text.pack(side="left", fill="both", expand=True)
		vsb.pack(side="right", fill="y")

		self.sub_frame.pack(side="bottom", fill="both", expand=True)

	def button_click(self, sub=None):
		if sub == None:
			sub_list = []
			for ind, i in enumerate(self.chk_bt_var):
				if i.get() == 1:
					sub_list.append(self.subjects[ind])

			sub_list[0].subjectVisualize(self.root, viz_type="group", sub_list=sub_list)

		else:
			sub.subjectVisualize(self.root)


class Experiment:
	""" This is class responsible for the analysis of data of an entire experiment. The creation of a an object of this class will subsequently create create objects for each `Subject <#module-Subject>`_. involved in the experiment (which in turn would create object for each `Stimulus <#module-Stimulus>`_ which is viewed by the subject).

	This class also contains the `analyse <#Experiment.Experiment.analyse>`_ function which is used for the statistical analysis of the data (eg: Mixed ANOVA, RM ANOVA etc).

	Parameters
	-----------
	json_file: str
		Name of the json file that contains information regarding the experiment or the database
	reading_method: str {"SQL", "CSV"} (optional)
		Mentions the format in which the data is being stored
	sensors: list(str) (optional)
		Contains the names of the different sensors whose indicators are being analysed (currently only Eye Tracking can be done
		However in future versions, analysis of ECG and EDA may be added)
	aoi : str {'NA', 'e', 'r', 'p'} | tuple (optional)
		If 'NA' then AOI is the entire display size. If 'e' then draw ellipse, 'p' draw polygon and 'r' draw rectangle. If type is ``tuple``, user must specify the coordinates of AOI in the following order (start_x, start_y, end_x, end_y). Here, x is the horizontal axis and y is the vertical axis.

	"""

	def __init__(self, json_file, reading_method="SQL", aoi="NA"):

		with open(json_file, "r") as json_f:
			json_data = json.load(json_f)

		self.path = json_data["Path"]
		self.name = json_data["Experiment_name"]
		self.json_file = json_file #string
		self.sensors = ["EyeTracker"]
		self.aoi = aoi
		self.aoi_coords = None
		# Setting AOI coordinates
		if isinstance(aoi, str):
			if aoi != "NA":
				self.aoi_coords = self.drawAOI()
			else:
				self.aoi_coords = [0.0, 0.0, float(json_data["Analysis_Params"]["EyeTracker"]["Display_width"]), float(json_data["Analysis_Params"]["EyeTracker"]["Display_height"])]
		else:
			self.aoi_coords = aoi

		json_data["Analysis_Params"]["EyeTracker"]["aoi"] = self.aoi_coords

		with open(self.json_file, "w") as f:
			json.dump(json_data, f, indent=4)

		self.columns = self.columnsArrayInitialisation()
		self.stimuli = self.stimuliArrayInitialisation() #dict of names of stimuli demarcated by category
		self.subjects = self.subjectArrayInitialisation(reading_method) #list of subject objects
		self.meta_matrix_dict = (np.ndarray(len(self.subjects), dtype=str), dict())

		if not os.path.isdir(self.path + '/Subjects/'):
			os.makedirs(self.path + '/Subjects/')


	def stimuliArrayInitialisation(self):
		"""This functions instantiates the dictionary `stimuli` with the list of names of the different stimuli by category

		Parameters
		----------
		json_file : str
			Name of the json file which contains details of the experiment

		Returns
		-------
		data_dict : dict
			Dictionary containing the names of the different stimuli categorised by type

		"""

		with open(self.json_file) as json_f:
			json_data = json.load(json_f)

		stimuli_data = json_data["Stimuli"]

		data_dict = {}

		for k in stimuli_data:

			if isinstance(stimuli_data[k], list):
				data_dict[k] = stimuli_data[k]

			elif isinstance(stimuli_data[k], dict):
				#Need to create a list of names of the stimuli
				list_stimuli = []
				for _, value in enumerate(stimuli_data[k]):
					list_stimuli.append(value)

				data_dict[k] = list_stimuli
			else:
				print("The Stimuli subsection of the json file is not defined properly")

		return data_dict


	def subjectArrayInitialisation(self, reading_method):
		"""This function initialises an list of objects of class `Subject <#module-Subject>`_.

		Parameters
		----------
		reading_method: str {'SQL','CSV'}
			Specifies the database from which data extraction is to be done from

		Returns
		-------
		subject_list : list(Subject objects)
			list of objects of class Subject

		"""

		with open(self.json_file) as json_f:
			json_data = json.load(json_f)

		subject_list = []

		subject_data = json_data["Subjects"]

		if reading_method == "SQL":
			name_of_database = json_data["Experiment_name"]
			extended_name = "sqlite:///" + self.path + "/Data/" + name_of_database + ".db"
			database = create_engine(extended_name)

		elif reading_method == "CSV":
			database = self.path + "/Data/csv_files/"

		for k in subject_data:

			if isinstance(subject_data[k], list):
				for subject_name in subject_data[k]:
					subject_object = Subject(self.path, subject_name, k, self.stimuli, self.columns, self.json_file, self.sensors, database, reading_method, self.aoi_coords)
					subject_list.append(subject_object)

			elif isinstance(subject_data[k], dict) :
				for _, subject_name in enumerate(subject_data[k]):
					subject_object = Subject(self.path, subject_name, k, self.stimuli, self.columns, self.json_file, self.sensors, database, reading_method, self.aoi_coords)
					subject_list.append(subject_object)

			else:
				print("The Subject subsection of the json file is not defined properly")

		if reading_method == "SQL":
			database.dispose()

		return subject_list


	def columnsArrayInitialisation(self):
		"""The functions extracts the names of the columns that are to be analysed

		Parameters
		----------
		json_file: str
			Name of the json file which contains details of the experiment

		Returns
		-------
		columns_list: list(str)
			List of names of columns of interest

		"""

		with open(self.json_file) as json_f:
			json_data = json.load(json_f)

		column_list = []

		column_classes = [sen for sen in self.sensors]
		column_classes.append("Extra")

		for col_class in column_classes:
			for name in json_data["Columns_of_interest"][col_class]:
				column_list.append(name)

		return column_list


	def visualizeData(self):
		"""Function to open up the GUI for visualizing the data of the experiment.

		This function can be invoked by an `Experiment <#module-Experiment>`_ object. It opens up a window and allows the usee to visualize data such as dynamic gaze and pupil plots, fixation plots and gaze heat maps for individual subjects or aggregate heat maps for a group of subjects on a given stimulus.

		"""

		root = tk.Tk()
		root.resizable(False, False)
		_ = Visualize(root, self.subjects, self)
		root.mainloop()


	def metaMatrixInitialisation(self, standardise_flag=False, average_flag=False):
		"""This function instantiates the ``meta_matrix_dict`` with values that it extracts from the ``aggregate_meta`` variable of each Subject object.

		Parameters
		----------
		standardise_flag: bool (optional)
			Indicates whether the data being considered need to be standardised (by subtracting the control values/baseline value)
		average_flag: bool (optional)
			Indicates whether the data being considered should averaged across all stimuli of the same type
			NOTE: Averaging will reduce variability and noise in the data, but will also reduce the quantum of data being fed into the statistical test

		"""

		for sensor_type in Sensor.meta_cols:
			for meta_col in Sensor.meta_cols[sensor_type]:
				self.meta_matrix_dict[1].update({meta_col : np.ndarray((len(self.subjects), len(self.stimuli)), dtype=object)})

		#Instantiation of the meta_matrix_dict database
		for sub_index, sub in enumerate(self.subjects):
			sub.subjectAnalysis(average_flag, standardise_flag)

			self.meta_matrix_dict[0][sub_index] = sub.subj_type

			for stim_index, stimuli_type in enumerate(sub.aggregate_meta):

				for meta in sub.aggregate_meta[stimuli_type]:
					self.meta_matrix_dict[1][meta][sub_index, stim_index] = sub.aggregate_meta[stimuli_type][meta]


	def return_index(self, meta, value_index,sub_index,stimuli_index):

		if meta in ["sacc_duration", "sacc_vel", "sacc_amplitude"]:
			meta_col = "sacc_count"
		elif meta in ["ms_duration", "ms_vel", "ms_amplitude"]:
			meta_col = "ms_count"

		value_array = self.meta_matrix_dict[1][meta_col][sub_index,stimuli_index]

		summation_array =  [-1]
		sum_value = 0

		for i, _ in enumerate(value_array):

			if value_array[i] == 0:
				summation_array.append(-1)
			else:
				sum_value = sum_value + value_array[i]
				summation_array.append(sum_value)

		summation_array.append(10000)
		summation_index = -1

		for i, _ in enumerate(summation_array):

			if summation_array[i+1] == -1:
				if value_index >= summation_array[i] and value_index < summation_array[i+2]:
					summation_index = i
					break
			else:
				if value_index >= summation_array[i] and value_index < summation_array[i+1]:
					summation_index = i
					break

		return summation_index

	def fileWriting(self, writer, csvFile, pd_dataframe, values_list):

		writer.writerow(values_list)
		writer.writerow("\n")
		pd_dataframe.to_csv(csvFile)
		writer.writerow("\n")


	def welch_ttest(self, dv, factor, subject, data):

		#Find number of unique values in the factor

		list_values = data[factor].unique()

		column_results=["Factor1","Factor2","dof","t-stastistic","p-value"]
		results = pd.DataFrame(columns=column_results)

		column_normality=["Factor","W test statistic","p-value"]
		normality = pd.DataFrame(columns=column_normality)
	
		#Calculating the normality of different values	
		for value in list_values:
			row =[value]
			x=data[data[factor] == value]
			x=x[dv]
			w,p =stats.shapiro(x)
			row.extend([w,p])
			normality.loc[len(normality)] = row

		#Find the pariwise ttest for all of them
		for i,_ in enumerate(list_values):
			for j,_ in enumerate(list_values):

				if(i<j):

					row =[list_values[i],list_values[j]]
					x=data[data[factor] == list_values[i]]
					x=x[dv]
					y=data[data[factor] == list_values[j]]
					y=y[dv]
					t,p = stats.ttest_ind(x,y, equal_var = False)
					dof = (x.var()/x.size + y.var()/y.size)**2 / ((x.var()/x.size)**2 / (x.size-1) + (y.var()/y.size)**2 / (y.size-1))
					row.extend([dof,t,p])
					results.loc[len(results)] = row

		return normality,results


	def analyse(self, parameter_list={"all"}, between_factor_list=["Subject_type"], within_factor_list=["Stimuli_type"], statistical_test="Mixed_anova", file_creation=True, ttest_type=1):
		"""This function carries out the required statistical analysis.

		 The analysis is carried out on the specified indicators/parameters using the data extracted from all the subjects that were mentioned in the json file. There are 4 different tests that can be run, namely - Mixed ANOVA, Repeated Measures ANOVA, T Test and Simple ANOVA (both 1 and 2 way)

		Parameters
		----------
		parameter_list: set (optional)
			Set of the different indicators/parameters (Pupil_size, Blink_rate) on which statistical analysis is to be performed, by default it will be "all" so that all the parameter are considered.
		between_factor_list: list(str) (optional)
			List of between group factors, by default it will only contain "Subject_type"
			If any additional parameter (eg: Gender) needs to be considered, then the list will be: between_factor_list = ["Subject_type", "Gender"]
			DO NOT FORGET TO INCLUDE "Subject_type", if you wish to consider "Subject_type" as a between group factor.
			Eg: between_factor_list = ["factor_x"] will no longer consider "Subject_type" as a factor.
			Please go through the README FILE to understand how the JSON FILE is to be written for between group factors to be considered.
		within_factor_list: list(str) (optional)
			List of within group factors, by default it will only contain "Stimuli_type"
			If any additional parameter, needs to be considered, then the list will be: between_factor_list = ["Subject_type", "factor_X"]
			DO NOT FORGET TO INCLUDE "Stimuli_type", if you wish to consider "Stimuli_type" as a within group factor.
			Eg: within_factor_list = ["factor_x"] will no longer consider "Stimuli_type" as a factor.
			Please go through how the README FILE to understand how the JSON FILE is to be written for within group factors to be considered.
		statistical_test: str {"Mixed_anova","RM_anova","ttest","anova","None"} (optional)
			Name of the statistical test that has to be performed.
				NOTE:
				- ttest: There are 3 options for ttest, and your choice of factors must comply with one of those options, for more information, please see description of `ttest_type` variable given below.
				- Mixed_anova: Only 1 between group factor and 1 within group factor can be considered at any point of time
				- anova: Any number of between group factors can be considered for analysis
				- RM_anova: Upto 2 within group factors can be considered at any point of time
		file_creation: bool (optional)
			Indicates whether a csv file containing the statistical results should be created.
				NOTE:
				The name of the csv file created will be by the name of the statistical test that has been chosen.
				A directory called "Results" will be created within the Directory whose path is mentioned in the json file and the csv files will be stored within "Results" directory.
				If any previous file by the same name exists, it will be overwritten.
		ttest_type: int {1,2,3} (optional)
			Indicates what type of parameters will be considered for the ttest
				NOTE:
				- 1: Upto 2 between group factors will be considered for ttest
				- 2: 1 within group factor will be considered for ttest
				- 3: 1 within group and 1 between group factor will be considered for ttest

		Examples
		--------
		For calculating Mixed ANOVA, on all the parameters, with standardisation, NOT averaging across stimuli of the same type
		and considering Subject_type and Stimuli_type as between and within group factors respectively

		>>> analyse(self, standardise_flag=False, average_flag=False, parameter_list={"all"}, between_factor_list=["Subject_type"], within_factor_list=["Stimuli_type"], statistical_test="Mixed_anova", file_creation = True)
		OR
		>>> analyse(self, standardise_flag=True) (as many of the option are present by default)

		For calculating 2-way ANOVA, for "blink_rate" and "avg_blink_duration", without standardisation with averaging across stimuli of the same type
		and considering Subject_type and Gender as the between group factors while NOT creating a new csv file with the results

		>>> analyse(self, average_flag=True, parameter_list={"blink_rate", "avg_blink_duration"}, between_factor_list=["Subject_type", "Gender"], statistical_test="anova", file_creation = False)

		"""

		with open(self.json_file, "r") as json_f:
			json_data = json.load(json_f)

		csvFile = None
		if file_creation:
			directory_path = json_data["Path"] + "/Results"
			if not os.path.isdir(directory_path):
				os.mkdir(directory_path)

			if not os.path.isdir(directory_path + '/Data/'):
				os.mkdir(directory_path + '/Data/')

			if statistical_test != None:
				file_path = directory_path + "/" + statistical_test + ".csv"
				csvFile = open(file_path, 'w')
				writer = csv.writer(csvFile)


		meta_not_to_be_considered = ["pupil_size", "pupil_size_downsample","num_revisits", "first_pass_duration", "second_pass_duration"]

		# if "GazeAOI" not in json_data["Columns_of_interest"]["EyeTracker"]:
		# 	meta_not_to_be_considered.extend(["num_revisits", "first_pass_duration", "second_pass_duration"])

		for sen in self.sensors:
			for meta in Sensor.meta_cols[sen]:
				if meta in meta_not_to_be_considered:
					continue

				if ('all' not in parameter_list) and (meta not in parameter_list):
					continue

				print("\n\n")
				print("\t\t\t\tAnalysis for ",meta)

				#For the purpose of statistical analysis, a pandas dataframe needs to be created that can be fed into the statistical functions
				#The columns required are - meta (indicator), the between factors (eg: Subject type or Gender), the within group factor (eg: Stimuli Type), Subject name/id

				#Defining the list of columns required for the statistical analysis
				column_list = [meta]

				column_list.extend(between_factor_list)
				column_list.extend(within_factor_list)
				column_list.append("subject")
				column_list.append("stimuli_name")

				data =  pd.DataFrame(columns=column_list)

				#For each subject
				for sub_index, sub in enumerate(self.subjects):
					#For each Question Type (NTBC: FIND OUT WHAT THE AGGREGATE_META CONTAINS)
					for stimuli_index, stimuli_type in enumerate(sub.aggregate_meta):
						#Value is an array (NTBC : Is it always an array or can it also be a single value?)
						value_array = self.meta_matrix_dict[1][meta][sub_index,stimuli_index]

						index_extra = 0

						for value_index, _ in enumerate(value_array):

							if meta in ["sacc_duration", "sacc_vel", "sacc_amplitude", "ms_duration", "ms_vel", "ms_amplitude"]:

								if value_array[value_index] == 0:
									index_extra += 1
									continue

								proper_index = self.return_index(meta, value_index-index_extra, sub_index, stimuli_index)
								stimulus_name = self.stimuli[stimuli_type][proper_index]
							else:
								stimulus_name = self.stimuli[stimuli_type][value_index]

							row = []
							row.append(value_array[value_index])

							#Add the between group factors (need to be defined in the json file)
							for param in between_factor_list:

								if param == "Subject_type":
									row.append(sub.subj_type)
									continue

								try:
									row.append(json_data["Subjects"][sub.subj_type][sub.name][param])
								except:
									print("Between subject paramter: ", param, " not defined in the json file")

							for param in within_factor_list:

								if param == "Stimuli_type":
									row.append(stimuli_type)
									continue

								try:
									stimulus_name = self.stimuli[stimuli_type][value_index]
									row.append(json_data["Stimuli"][stimuli_type][stimulus_name][param])
								except:
									print("Within stimuli parameter: ", param, " not defined in the json file")

							row.append(sub.name)
							row.append(stimulus_name)

							if np.isnan(value_array[value_index]):
								print("The data being read for analysis contains null value: ", row)

							#Instantiate into the pandas dataframe
							data.loc[len(data)] = row

				data.to_csv(directory_path + '/Data/' + meta + "_data.csv")

				#print(data)

				#Depending on the parameter, choose the statistical test to be done
				if statistical_test == "Mixed_anova":

					if len(within_factor_list)>1:
						print("Error: Too many within group factors,\nMixed ANOVA can only accept 1 within group factor\n")
					elif len(between_factor_list)>1:
						print("Error: Too many between group factors,\nMixed ANOVA can only accept 1 between group factor\n")

					print(meta, ":\tMixed ANOVA")
					aov = pg.mixed_anova(dv=meta, within=within_factor_list[0], between=between_factor_list[0], subject='subject', data=data)
					pg.print_table(aov)

					if file_creation:

						values_list = ["Mixed Anova: "]
						values_list.append(meta)
						self.fileWriting(writer, csvFile, aov, values_list)
						
					posthocs = pg.pairwise_ttests(dv=meta, within=within_factor_list[0], between=between_factor_list[0], subject='subject', data=data)
					pg.print_table(posthocs)

					if file_creation:

						values_list = ["Post Hoc Analysis"]
						self.fileWriting(writer, csvFile, posthocs, values_list)

				elif statistical_test == "RM_anova":

					if len(within_factor_list)>2 or len(within_factor_list)<1:
						print("Error: Too many or too few within group factors,\nRepeated Measures ANOVA can only accept 1 or 2 within group factors\n")

					print(meta, ":\tRM ANOVA")
					aov = pg.rm_anova(dv=meta, within= within_factor_list, subject = 'subject', data=data)
					pg.print_table(aov)

					if file_creation:

						values_list = ["Repeated Measures Anova: "]
						values_list.append(meta)
						self.fileWriting(writer, csvFile, aov, values_list)

				elif statistical_test == "anova":

					print(meta, ":\tANOVA")
					length = len(between_factor_list)
					model_equation = meta + " ~ C("

					for factor_index, _ in enumerate(between_factor_list):
						if(factor_index<length-1):
							model_equation = model_equation + between_factor_list[factor_index] + ")*C("
						else:
							model_equation = model_equation + between_factor_list[factor_index] + ")"

					print("Including interaction effect")
					print(model_equation)
					model = ols(model_equation, data).fit()
					res = sm.stats.anova_lm(model, typ= 2)
					print(res)

					if file_creation:

						values_list = ["Anova including interaction effect: "]
						values_list.append(meta)
						self.fileWriting(writer, csvFile, res, values_list)

					print("\nExcluding interaction effect")
					model_equation = model_equation.replace("*", "+")
					print(model_equation)
					model = ols(model_equation, data).fit()
					res = sm.stats.anova_lm(model, typ= 2)
					print(res)

					if file_creation:

						values_list = ["Anova excluding interaction effect: "]
						values_list.append(meta)
						self.fileWriting(writer, csvFile, res, values_list)

				elif statistical_test == "ttest":

					print(meta, ":\tt test")

					if ttest_type==1:
						aov = pg.pairwise_ttests(dv=meta, between=between_factor_list, subject='subject', data=data)
						pg.print_table(aov)
					elif ttest_type==2:
						aov = pg.pairwise_ttests(dv=meta, within=within_factor_list, subject='subject', data=data)
						pg.print_table(aov)
					elif ttest_type==3:
						aov = pg.pairwise_ttests(dv=meta, between=between_factor_list, within=within_factor_list, subject='subject', data=data)
						pg.print_table(aov)
					else:
						print("The value given to ttest_type is not acceptable, it must be either 1 or 2 or 3")


					if file_creation:

						values_list = ["Pairwise ttest: "]
						values_list.append(meta)
						self.fileWriting(writer, csvFile, aov, values_list)

				elif statistical_test == "welch_ttest":

					print(meta, ":\tWelch t test")

					if ttest_type==1:							
						normality,aov = self.welch_ttest(dv=meta, factor=between_factor_list[0], subject='subject', data=data)
						pg.print_table(normality)
						pg.print_table(aov)
					elif ttest_type==2:
						normality,aov = self.welch_ttest(dv=meta, factor=within_factor_list[0], subject='subject', data=data)
						pg.print_table(normality)
						pg.print_table(aov)
					else:
						print("The value given to ttest_type for welch test is not acceptable, it must be either 1 or 2")

					if file_creation:

						values_list = ["Welch Pairwise ttest: "]
						values_list.append(meta)
						self.fileWriting(writer, csvFile, normality, values_list)
						self.fileWriting(writer, csvFile, aov, values_list)

						
		if csvFile != None:
			csvFile.close()


	def getMetaData(self, sub, stim=None, sensor="EyeTracker"):
		"""Function to return the extracted features for a given subject/participant.

		Parameters
		----------
		sub : str
			Name of the subject/participant.
		stim : str | ``None``
			Name of the stimulus. If 'str', the features of the given stimulus will be returned. If ``None``, the features of all stimuli averaged for the different stimuli types (as mentoned in json file) is wanted.
		sensor : str
			Name of the sensor for which the features is wanted.

		Returns
		-------
		dict

		Note
		----
		- If the `stim` is ``None``, the returned dictionary is organised as follows
			{"Stim_TypeA": {"meta1":[], "meta2":[], ...}, "Stim_TypeB": {"meta1":[], "meta2":[], ...}, ...}
		- If the `stim` is ``str``, the returned dictionary is organised as follows
			{"meta1":[], "meta2":[], ...}

		To get the names of all the metadata/features extracted, look at the `Sensor <#module-Sensor>`_ class

		"""
		if stim == None:
			sub_ind = -1
			for ind, subject in enumerate(self.subjects):
				if subject.name == sub:
					sub_ind = ind
					break
			return self.subjects[sub_ind].aggregate_meta

		else:
			sub_ind = -1
			for ind, subject in enumerate(self.subjects):
				if subject.name == sub:
					sub_ind = ind
					break

			stim_cat = ""
			stim_ind = -1
			for cat in self.stimuli:
				if stim in self.stimuli[cat]:
					stim_ind = self.stimuli[cat].index(stim)
					stim_cat = cat
					break

			return self.subjects[sub_ind].stimulus[stim_cat][stim_ind].sensors[sensor].metadata


	def drawAOI(self):
		"""Function that allows speicification of area of interest (AOI) for analysis.

		"""

		with open(self.json_file, "r") as f:
			json_data = json.load(f)

		aoi_left_x = 0
		aoi_left_y = 0
		aoi_right_x = 0
		aoi_right_y = 0

		display_width = json_data["Analysis_Params"]["EyeTracker"]["Display_width"]
		display_height = json_data["Analysis_Params"]["EyeTracker"]["Display_height"]

		cnt = 0
		img = None

		if os.path.isdir(self.path + "/Stimuli/"):
			for f in os.listdir(self.path + "/Stimuli/"):
				if f.split(".")[-1] in ['jpg', 'jpeg', 'png']:
					img = plt.imread(self.path + "/Stimuli/" + f)
					cnt += 1
					break

		if cnt == 0:
			img = np.zeros((display_height, display_width, 3))

		fig, ax = plt.subplots()
		fig.canvas.set_window_title("Draw AOI")
		ax.imshow(img)

		if self.aoi == "p":

			def onselect(verts):
				nonlocal vertices, canvas
				print('\nSelected points:')
				x = []
				y = []
				for i, j in vertices:
					print(round(i, 3), ",", round(j, 3))
					x.append(i)
					y.append(j)

				vertices = verts
				canvas.draw_idle()

			canvas = ax.figure.canvas
			PS = PolygonSelector(ax, onselect, lineprops=dict(color='r', linestyle='-', linewidth=2, alpha=0.5), markerprops=dict(marker='o', markersize=7, mec='r', mfc='k', alpha=0.5))
			vertices = []

			print("1) 'esc' KEY: START A NEW POLYGON")
			print("2) 'shift' KEY: MOVE ALL VERTICES BY DRAGGING ANY EDGE")
			print("3) 'ctrl' KEY: MOVE A SINGLE VERTEX")

			plt.show()
			return vertices

		elif self.aoi == "r":
			def line_select_callback(eclick, erelease):
				nonlocal aoi_left_x, aoi_left_y, aoi_right_x, aoi_right_y
				aoi_left_x, aoi_left_y = round(eclick.xdata, 3), round(eclick.ydata, 3)
				aoi_right_x, aoi_right_y = round(erelease.xdata, 3), round(erelease.ydata, 3)
				print("Coordinates [(start_x, start_y), (end_x, end_y)]: ", "[(%6.2f, %6.2f), (%6.2f, %6.2f)]" % (aoi_left_x, aoi_left_y, aoi_right_x, aoi_right_y))

			RS = RectangleSelector(ax, line_select_callback, drawtype='box', useblit=False, interactive=True)
			RS.to_draw.set_visible(True)

			plt.show()
			return [aoi_left_x, aoi_left_y, aoi_right_x, aoi_right_y]

		elif self.aoi == "e":
			x_dia = 0
			y_dia = 0
			centre = (0,0)
			def onselect(eclick, erelease):
				nonlocal x_dia, y_dia, centre
				x_dia = (erelease.xdata - eclick.xdata)
				y_dia = (erelease.ydata - eclick.ydata)
				centre = [round(eclick.xdata + x_dia/2., 3), round(eclick.ydata + y_dia/2., 3)]
				print("Centre: ", centre)
				print("X Diameter: ", x_dia)
				print("Y Diameter: ", y_dia)
				print()

			ES = EllipseSelector(ax, onselect, drawtype='box', interactive=True, lineprops=dict(color='g', linestyle='-', linewidth=2, alpha=0.5), marker_props=dict(marker='o', markersize=7, mec='g', mfc='k', alpha=0.5))
			plt.show()

			return [centre, x_dia, y_dia]<|MERGE_RESOLUTION|>--- conflicted
+++ resolved
@@ -9,19 +9,15 @@
 import numpy as np
 import pandas as pd
 import pingouin as pg
+from scipy import stats
 import statsmodels.api as sm
-from statsmodels.formula.api import ols
 import matplotlib.pyplot as plt
 from sqlalchemy import create_engine
-<<<<<<< HEAD
+from statsmodels.formula.api import ols
 from matplotlib.widgets import RectangleSelector, PolygonSelector, EllipseSelector
-=======
-from matplotlib.widgets import RectangleSelector
-from scipy import stats
->>>>>>> 4555c4d6
-
-from Sensor import Sensor
-from Subject import Subject
+
+from PyTrack.Sensor import Sensor
+from PyTrack.Subject import Subject
 
 
 class Visualize:
@@ -378,8 +374,8 @@
 
 		column_normality=["Factor","W test statistic","p-value"]
 		normality = pd.DataFrame(columns=column_normality)
-	
-		#Calculating the normality of different values	
+
+		#Calculating the normality of different values
 		for value in list_values:
 			row =[value]
 			x=data[data[factor] == value]
@@ -590,7 +586,7 @@
 						values_list = ["Mixed Anova: "]
 						values_list.append(meta)
 						self.fileWriting(writer, csvFile, aov, values_list)
-						
+
 					posthocs = pg.pairwise_ttests(dv=meta, within=within_factor_list[0], between=between_factor_list[0], subject='subject', data=data)
 					pg.print_table(posthocs)
 
@@ -678,7 +674,7 @@
 
 					print(meta, ":\tWelch t test")
 
-					if ttest_type==1:							
+					if ttest_type==1:
 						normality,aov = self.welch_ttest(dv=meta, factor=between_factor_list[0], subject='subject', data=data)
 						pg.print_table(normality)
 						pg.print_table(aov)
@@ -696,7 +692,7 @@
 						self.fileWriting(writer, csvFile, normality, values_list)
 						self.fileWriting(writer, csvFile, aov, values_list)
 
-						
+
 		if csvFile != None:
 			csvFile.close()
 
